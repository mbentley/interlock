package version

var (
<<<<<<< HEAD
	Version = "0.3.3"
=======
	Version = "1.0.0"
>>>>>>> 57c4f862

	// GitCommit will be overwritten automatically by the build system
	GitCommit = "HEAD"
)

func FullVersion() string {
	return Version + " (" + GitCommit + ")"
}<|MERGE_RESOLUTION|>--- conflicted
+++ resolved
@@ -1,11 +1,7 @@
 package version
 
 var (
-<<<<<<< HEAD
-	Version = "0.3.3"
-=======
 	Version = "1.0.0"
->>>>>>> 57c4f862
 
 	// GitCommit will be overwritten automatically by the build system
 	GitCommit = "HEAD"
